from __future__ import annotations

import json
import random
import shlex
import time
from abc import ABC, abstractmethod
from pathlib import Path
from threading import Lock
from typing import Annotated, Any, Literal

import litellm
import litellm.types.utils
from pydantic import BaseModel as PydanticBaseModel
from pydantic import ConfigDict, Field, SecretStr
from swerex.exceptions import SwerexException
from tenacity import (
    Retrying,
    retry_if_not_exception_type,
    stop_after_attempt,
    wait_random_exponential,
)

from sweagent import REPO_ROOT
from sweagent.exceptions import (
    ContextWindowExceededError,
    CostLimitExceededError,
    FunctionCallingFormatError,
    InstanceCostLimitExceededError,
    TotalCostLimitExceededError,
)
from sweagent.tools.tools import ToolConfig
from sweagent.types import History, HistoryItem
from sweagent.utils.log import get_logger

try:
    import readline  # noqa: F401
except ImportError:
    readline = None

litellm.suppress_debug_info = True


class RetryConfig(PydanticBaseModel):
    """This configuration object specifies how many times to retry a failed LM API call."""

<<<<<<< HEAD
    # Name of the model to use
    model_name: str
    # Cost limit for every instance (task)
    per_instance_cost_limit: float = 0.0
    # Total cost limit
    total_cost_limit: float = 0.0
    # Sampling temperature
    temperature: float = 0.0
    # Sampling top-p
    top_p: float = 1.0
    # Path to replay file when using the replay model
    replay_path: str | None = None
    # Host URL when using Ollama model
    host_url: str = "localhost:11434"
=======
    retries: int = 5
    """Number of retries"""
    min_wait: float = 1
    """Minimum wait time between retries (random exponential wait)"""
    max_wait: float = 15
    """Maximum wait time between retries (random exponential wait)"""
>>>>>>> de91f53f


class GenericAPIModelConfig(PydanticBaseModel):
    """This configuration object specifies a LM like GPT4 or similar.
    The model will be served with the help of the `litellm` library.
    """

    name: str = Field(description="Name of the model.")

    per_instance_cost_limit: float = Field(
        default=3.0,
        description="Cost limit for every instance (task).",
    )
    total_cost_limit: float = Field(default=0.0, description="Total cost limit.")
    temperature: float = 0.0
    """Sampling temperature"""
    top_p: float | None = 1.0
    """Sampling top-p"""
    api_base: str | None = None
    api_version: str | None = None
    api_key: SecretStr | None = None
    """API key to the model. We recommend using environment variables to set this instead
    or putting your environment variables in a `.env` file.
    You can concatenate more than one key by separating them with `:::`, e.g.,
    `key1:::key2`.
    """
    stop: list[str] = []
    """Custom stop sequences"""

    completion_kwargs: dict[str, Any] = {}
    """Additional kwargs to pass to `litellm.completion`"""

    convert_system_to_user: bool = False
    """Whether to convert system messages to user messages. This is useful for
    models that do not support system messages like o1.
    """

    retry: RetryConfig = RetryConfig()
    """Retry configuration: How often to retry after a failure (e.g., from a rate limit)
    etc.
    """

    delay: float = 0.0
    """Minimum delay before querying (this can help to avoid overusing the API if sharing
    it with other people).
    """

    fallbacks: list[dict[str, Any]] = []
    """List of fallbacks to try if the main model fails
    See https://docs.litellm.ai/docs/completion/reliable_completions#fallbacks-sdk
    for more information.
    """

    # pydantic
    model_config = ConfigDict(extra="forbid")

    def get_api_keys(self) -> list[str]:
        if self.api_key is None:
            return []
        return self.api_key.get_secret_value().split(":::")

    @property
    def id(self) -> str:
        return f"{self.name}__t-{self.temperature:.2f}__p-{self.top_p:.2f}__c-{self.per_instance_cost_limit:.2f}"


class ReplayModelConfig(GenericAPIModelConfig):
    replay_path: Path = Field(description="Path to replay file when using the replay model.")

    name: Literal["replay"] = Field(default="replay", description="Model name.")

    model_config = ConfigDict(extra="forbid")


class InstantEmptySubmitModelConfig(GenericAPIModelConfig):
    """Model that immediately submits an empty patch"""

    name: Literal["instant_empty_submit"] = Field(default="instant_empty_submit", description="Model name.")

    delay: float = 0.0
    """Delay before answering"""

    model_config = ConfigDict(extra="forbid")


<<<<<<< HEAD
    def history_to_messages(
        self,
        history: list[dict[str, str]],
        is_demonstration: bool = False,
    ) -> str | list[dict[str, str]]:
        """
        Create `messages` by filtering out all keys except for role/content per `history` turn
        """
        # Remove system messages if it is a demonstration
        if is_demonstration:
            history = [entry for entry in history if entry["role"] != "system"]
            return "\n".join([entry["content"] for entry in history])
        # Return history components with just role, content fields
        return [{k: v for k, v in entry.items() if k in ["role", "content"]} for entry in history]

    @retry(
        wait=wait_random_exponential(min=1, max=15),
        reraise=True,
        stop=stop_after_attempt(_MAX_RETRIES),
        retry=retry_if_not_exception_type((CostLimitExceededError, RuntimeError)),
    )
    def query(self, history: list[dict[str, str]]) -> str:
        """
        Query the OpenAI API with the given `history` and return the response.
        """
        try:
            # Perform OpenAI API call
            response = self.client.chat.completions.create(
                messages=self.history_to_messages(history),
                model=self.api_model,
                temperature=self.args.temperature,
                top_p=self.args.top_p,
            )
        except BadRequestError as e:
            logger.exception("BadRequestError")
            if "context window" in str(e) or getattr(e, "error", {}).get("code") == "context_length_exceeded":
                msg = f"Context window ({self.model_metadata['max_context']} tokens) exceeded"
                raise ContextWindowExceededError(msg) from e
            else:
                raise e
        # Calculate + update costs, return response
        input_tokens = response.usage.prompt_tokens
        output_tokens = response.usage.completion_tokens
        self.update_stats(input_tokens, output_tokens)
        return response.choices[0].message.content


class DeepSeekModel(OpenAIModel):
    MODELS = {
        "deepseek-coder": {
            "max_context": 32_000,
            "cost_per_input_token": 1.4e-07,
            "cost_per_output_token": 2.8e-07,
        },
    }
    SHORTCUTS = {}

    def _setup_client(self) -> None:
        api_base_url: str = keys_config["DEEPSEEK_API_BASE_URL"]
        self.client = OpenAI(api_key=keys_config["DEEPSEEK_API_KEY"], base_url=api_base_url)


class GroqModel(OpenAIModel):
    MODELS = {
        "llama3-8b-8192": {
            "max_context": 8192,
            "cost_per_input_token": 5e-08,
            "cost_per_output_token": 8e-08,
        },
        "llama3-70b-8192": {
            "max_context": 8192,
            "cost_per_input_token": 5.9e-07,
            "cost_per_output_token": 7.9e-07,
        },
        "llama-guard-3-8b": {
            "max_context": 8192,
            "cost_per_input_token": 0,
            "cost_per_output_token": 0,
        },
        "llama-3.1-8b-instant": {
            "max_context": 131_072,
            "cost_per_input_token": 0,
            "cost_per_output_token": 0,
        },
        "llama-3.1-70b-versatile": {
            "max_context": 131_072,
            "cost_per_input_token": 0,
            "cost_per_output_token": 0,
        },
        "gemma2-9b-it": {
            "max_context": 8192,
            "cost_per_input_token": 2e-07,
            "cost_per_output_token": 2e-07,
        },
        "gemma-7b-it": {
            "max_context": 8192,
            "cost_per_input_token": 5e-08,
            "cost_per_output_token": 5e-08,
        },
        "mixtral-8x7b-32768": {
            "max_context": 32_768,
            "cost_per_input_token": 2.4e-07,
            "cost_per_output_token": 2.8e-07,
        },
    }

    SHORTCUTS = {
        "groq/llama8": "llama3-8b-8192",
        "groq/llama70": "llama3-70b-8192",
        "groq/llamaguard8": "llama-guard-3-8b",
        "groq/llamainstant8": "llama-3.1-8b-instant",
        "groq/llamaversatile70": "llama-3.1-70b-versatile",
        "groq/gemma9it": "gemma2-9b-it",
        "groq/gemma7it": "gemma-7b-it",
        "groq/mixtral8x7": "mixtral-8x7b-32768",
    }

    def _setup_client(self) -> None:
        self.client = Groq(
            api_key=keys_config["GROQ_API_KEY"],
        )
=======
class HumanModelConfig(GenericAPIModelConfig):
    name: Literal["human"] = Field(default="human", description="Model name.")
>>>>>>> de91f53f

    model_config = ConfigDict(extra="forbid")


class HumanThoughtModelConfig(HumanModelConfig):
    name: Literal["human_thought"] = Field(default="human_thought", description="Model name.")

    model_config = ConfigDict(extra="forbid")


ModelConfig = Annotated[
    GenericAPIModelConfig
    | ReplayModelConfig
    | InstantEmptySubmitModelConfig
    | HumanModelConfig
    | HumanThoughtModelConfig,
    Field(union_mode="left_to_right"),
]


class GlobalStats(PydanticBaseModel):
    """This class tracks usage numbers (costs etc.) across all instances."""

    total_cost: float = 0
    """Cumulative cost for all instances so far"""

    last_query_timestamp: float = 0
    """Timestamp of the last query. Currently only used with API models."""


GLOBAL_STATS = GlobalStats()
"""This object tracks usage numbers (costs etc.) across all instances.
Please use the `GLOBAL_STATS_LOCK` lock when accessing this object to avoid race conditions.
"""

GLOBAL_STATS_LOCK = Lock()
"""Lock for accessing `GLOBAL_STATS` without race conditions"""


class InstanceStats(PydanticBaseModel):
    """This object tracks usage numbers (costs etc.) for a single instance."""

    instance_cost: float = 0
    tokens_sent: int = 0
    tokens_received: int = 0
    api_calls: int = 0

    def __add__(self, other: InstanceStats) -> InstanceStats:
        return InstanceStats(
            **{field: getattr(self, field) + getattr(other, field) for field in self.model_fields.keys()},
        )


class AbstractModel(ABC):
    def __init__(self, config: PydanticBaseModel, tools: ToolConfig):
        self.config: PydanticBaseModel
        self.stats: InstanceStats

    def reset_stats(self):
        self.stats = InstanceStats()

    @abstractmethod
    def query(self, history: History, action_prompt: str = "> ") -> dict: ...


def _handle_raise_commands(action: str) -> None:
    if action == "raise_runtime":
        raise SwerexException()
    elif action == "raise_cost":
        raise CostLimitExceededError()
    elif action == "raise_context":
        raise ContextWindowExceededError()
    elif action.startswith("raise_function_calling"):
        parts = shlex.split(action)
        error_code = parts[1]
        if len(parts) == 3:
            error_message = parts[2]
        assert len(parts) < 4
        raise FunctionCallingFormatError(error_message, error_code)  # type: ignore


class HumanModel(AbstractModel):
    def __init__(self, config: HumanModelConfig, tools: ToolConfig):
        """Model that allows for human-in-the-loop"""
        self.config = config
        self.stats = InstanceStats()

        # Determine which commands require multi-line input
        self.multi_line_command_endings = {
            command.name: command.end_name for command in tools.commands if command.end_name is not None
        }
        self._readline_histfile = REPO_ROOT / ".swe-agent-human-history"
        self._load_readline_history()
        self.logger = get_logger("swea-lm", emoji="🤖")

    def _load_readline_history(self) -> None:
        """Load autocomplete history from file"""
        if readline is None:
            return
        if self._readline_histfile.is_file():
            self.logger.debug(f"Loading readline history from {self._readline_histfile}")
            readline.read_history_file(self._readline_histfile)

    def _save_readline_history(self) -> None:
        """Save autocomplete history to file"""
        if readline is None:
            return
        readline.write_history_file(self._readline_histfile)

    def _query(self, history: History, action_prompt: str = "> ") -> dict:
        """Logic for handling user input to pass to SWEEnv"""
        try:
            action = input(action_prompt)
        except KeyboardInterrupt:
            print("^C (exit with ^D)")
            return self._query(history, action_prompt)
        self._save_readline_history()
        command_name = action.split()[0] if action.strip() else ""

        # Special handling for multi-line input actions (i.e. edit)
        if command_name in self.multi_line_command_endings:
            buffer = [action]
            end_keyword = self.multi_line_command_endings[command_name]
            while True:
                try:
                    action = input("... ")
                except KeyboardInterrupt:
                    print("^C (exit with ^D)")
                    return self._query(history, action_prompt)
                buffer.append(action)
                if action.rstrip() == end_keyword:
                    # Continue reading input until terminating keyword inputted
                    break
            action = "\n".join(buffer)
        elif action.strip() == "start_multiline_command":  # do arbitrary multi-line input
            buffer = []
            while True:
                try:
                    action = input("... ")
                except KeyboardInterrupt:
                    print("^C (exit with ^D)")
                    return self._query(history, action_prompt)
                if action.rstrip() == "end_multiline_command":
                    break
                buffer.append(action)
            action = "\n".join(buffer)
        else:
            # Input has escaped things like \n, so we need to unescape it
            action = action.encode("utf8").decode("unicode_escape")
        _handle_raise_commands(action)
        return action

    def query(self, history: History, action_prompt: str = "> ") -> dict:
        """Wrapper to separate action prompt from formatting"""
        return {"message": self._query(history, action_prompt)}


class HumanThoughtModel(HumanModel):
    def query(self, history: History) -> dict:
        """Logic for handling user input (both thought + action) to pass to SWEEnv"""
        thought_all = ""
        thought = input("Thought (end w/ END_THOUGHT): ")
        while True:
            if "END_THOUGHT" in thought:
                thought = thought.split("END_THOUGHT")[0]
                thought_all += thought
                break
            thought_all += thought
            thought = input("... ")

        action = super()._query(history, action_prompt="Action: ")

        return {"message": f"{thought_all}\n```\n{action}\n```"}


class ReplayModel(AbstractModel):
    def __init__(self, config: ReplayModelConfig, tools: ToolConfig):
        """Model used for replaying a trajectory (i.e., taking all the actions for the `.traj` file
        and re-issuing them.
        """
        self.config = config
        self.stats = InstanceStats()

        if not self.config.replay_path.exists():
            msg = f"Replay file {self.config.replay_path} not found"
            raise FileNotFoundError(msg)

        self._replays = [
            list(json.loads(x).values())[0] for x in Path(self.config.replay_path).read_text().splitlines(keepends=True)
        ]
        self._replay_idx = 0
        self._action_idx = 0
        self.use_function_calling = tools.use_function_calling
        self.submit_command = tools.submit_command
        self.logger = get_logger("swea-lm", emoji="🤖")

    def _next_replay(self) -> None:
        """Called after last action"""
        self._replay_idx += 1
        self._action_idx = 0

    def query(self, history: History) -> dict:
        """Logic for tracking which replay action to pass to SWEEnv"""
        self.stats.api_calls += 1
        actions = self._replays[self._replay_idx]
        try:
            action = actions[self._action_idx]
        except IndexError:
            # log error
            self.logger.error("Reached end of replay trajectory without submitting. Submitting now.")
            if self.use_function_calling:
                action = {
                    "message": f"Calling `{self.submit_command}` to submit.",
                    "tool_calls": [
                        {
                            "type": "function",
                            "id": "call_submit",
                            "function": {
                                "name": self.submit_command,
                                "arguments": "{}",
                            },
                        }
                    ],
                }
            else:
                action = f"```\n{self.submit_command}\n```"

        self._action_idx += 1

        # Assuming `submit` is always last action of replay trajectory
        if isinstance(action, str) and action == "submit":
            self._next_replay()
            return {"message": action}

        # Handle both dict and string actions
        if isinstance(action, dict):
            return action
        return {"message": action}


class PredeterminedTestModel(AbstractModel):
    def __init__(self, outputs: list[dict | str]):
        """Model that outputs a predetermined sequence of messages. Useful for testing."""
        self._outputs = outputs
        self._idx = -1
        self.stats = InstanceStats()

    def query(self, *args, **kwargs) -> dict:
        self._idx += 1
        output = self._outputs[self._idx]
        if isinstance(output, str):
            _handle_raise_commands(output)
            return {"message": output}
        if not isinstance(output, dict):
            msg = f"Output must be string or dict, got {type(output)}"
            raise ValueError(msg)
        result = {"message": output["message"]}
        if "tool_calls" in output:
            result["tool_calls"] = output["tool_calls"]
        return result


class InstantEmptySubmitTestModel(AbstractModel):
    def __init__(self, args: InstantEmptySubmitModelConfig, tools: ToolConfig):
        """This model immediately submits. Useful for testing purposes"""
        super().__init__(args, tools)
        self.config: InstantEmptySubmitModelConfig = args
        self.stats = InstanceStats()
        self._action_idx = 0

    def query(self, history: list[dict[str, str]]) -> dict:
        time.sleep(random.uniform(0, self.config.delay))
        # Need to at least do _something_ to submit
        if self._action_idx == 0:
            self._action_idx = 1
            action = (
                "DISCUSSION\n"
                "Let's reproduce the bug by creating a `reproduce.py` file.\n\n"
                "```\n"
                "create reproduce.py\n"
                "```\n"
            )
        elif self._action_idx == 1:
            self._action_idx = 0
            action = (
                "DISCUSSION\n" "The task should be resolved, so let's submit the patch.\n\n" "```\n" "submit\n" "```\n"
            )
        self.stats.api_calls += 1
        return {"message": action}


class LiteLLMModel(AbstractModel):
    def __init__(self, args: GenericAPIModelConfig, tools: ToolConfig):
        """Model served by the `litellm` library."""
        self.args = args
        self.stats = InstanceStats()
        self.tools = tools
        if tools.use_function_calling:
            if not litellm.utils.supports_function_calling(model=self.args.name):
                msg = f"Model {self.args.name} does not support function calling"
                raise ValueError(msg)
        self.model_max_input_tokens = litellm.model_cost.get(self.args.name, {}).get("max_input_tokens")
        self.model_max_output_tokens = litellm.model_cost.get(self.args.name, {}).get("max_output_tokens")
        self.lm_provider = litellm.model_cost[self.args.name]["litellm_provider"]
        self.logger = get_logger("swea-lm", emoji="🤖")

    def _update_stats(self, *, input_tokens: int, output_tokens: int, cost: float) -> None:
        with GLOBAL_STATS_LOCK:
            GLOBAL_STATS.total_cost += cost
        self.stats.instance_cost += cost
        self.stats.tokens_sent += input_tokens
        self.stats.tokens_received += output_tokens
        self.stats.api_calls += 1

        # Log updated cost values to std. err
        self.logger.debug(
            f"input_tokens={input_tokens:,}, "
            f"output_tokens={output_tokens:,}, "
            f"instance_cost={self.stats.instance_cost:.2f}, "
            f"cost={cost:.2f}",
        )
        self.logger.debug(
            f"total_tokens_sent={self.stats.tokens_sent:,}, "
            f"total_tokens_received={self.stats.tokens_received:,}, "
            f"total_cost={GLOBAL_STATS.total_cost:.2f}, "
            f"total_api_calls={self.stats.api_calls:,}",
        )

        # Check whether total cost or instance cost limits have been exceeded
        if 0 < self.args.total_cost_limit <= GLOBAL_STATS.total_cost:
            self.logger.warning(f"Cost {GLOBAL_STATS.total_cost:.2f} exceeds limit {self.args.total_cost_limit:.2f}")
            msg = "Total cost limit exceeded"
            raise TotalCostLimitExceededError(msg)

        if 0 < self.args.per_instance_cost_limit <= self.stats.instance_cost:
            self.logger.warning(
                f"Cost {self.stats.instance_cost:.2f} exceeds limit {self.args.per_instance_cost_limit:.2f}"
            )
            msg = "Instance cost limit exceeded"
            raise InstanceCostLimitExceededError(msg)

    def _get_api_key(self) -> str | None:
        api_keys = self.args.get_api_keys()
        if not api_keys:
            return None
        return random.choice(api_keys)

    def _query(self, messages: list[dict[str, str]]) -> dict:
        input_tokens: int = litellm.utils.token_counter(messages=messages, model=self.args.name)
        if self.model_max_input_tokens is None:
            self.logger.warning(f"No max input tokens found for model {self.args.name!r}")
        elif input_tokens > self.model_max_input_tokens:
            msg = f"Input tokens {input_tokens} exceed max tokens {self.model_max_input_tokens}"
            raise ContextWindowExceededError(msg)
        extra_args = {}
        if self.args.api_base:
            # Not assigned a default value in litellm, so only pass this if it's set
            extra_args["api_base"] = self.args.api_base
        if self.tools.use_function_calling:
            extra_args["tools"] = self.tools.tools
        # We need to always set max_tokens for anthropic models
        completion_kwargs = self.args.completion_kwargs
        if self.lm_provider == "anthropic":
            completion_kwargs["max_tokens"] = self.model_max_output_tokens
        response: litellm.types.utils.ModelResponse = litellm.completion(  # type: ignore
            model=self.args.name,
            messages=messages,
            temperature=self.args.temperature,
            top_p=self.args.top_p,
            api_version=self.args.api_version,
            api_key=self._get_api_key(),
            fallbacks=self.args.fallbacks,
            **completion_kwargs,
            **extra_args,
        )
        choices: litellm.types.utils.Choices = response.choices  # type: ignore
        output = choices[0].message.content or ""
        output_dict = {"message": output}
        cost = litellm.cost_calculator.completion_cost(response)
        output_tokens = litellm.utils.token_counter(text=output, model=self.args.name)
        self._update_stats(input_tokens=input_tokens, output_tokens=output_tokens, cost=cost)
        if self.tools.use_function_calling:
            if response.choices[0].message.tool_calls:  # type: ignore
                tool_calls = [call.to_dict() for call in response.choices[0].message.tool_calls]  # type: ignore
            else:
                tool_calls = []
            output_dict["tool_calls"] = tool_calls
        return output_dict

    def query(self, history: History) -> dict:
        elapsed_time = time.time() - GLOBAL_STATS.last_query_timestamp
        if elapsed_time < self.args.delay:
            time.sleep(self.args.delay - elapsed_time)
        with GLOBAL_STATS_LOCK:
            GLOBAL_STATS.last_query_timestamp = time.time()
        for attempt in Retrying(
            stop=stop_after_attempt(self.args.retry.retries),
            wait=wait_random_exponential(min=self.args.retry.min_wait, max=self.args.retry.max_wait),
            reraise=True,
            retry=retry_if_not_exception_type(
                (
                    CostLimitExceededError,
                    RuntimeError,
                    litellm.exceptions.UnsupportedParamsError,
                    litellm.exceptions.NotFoundError,
                    litellm.exceptions.PermissionDeniedError,
                    litellm.exceptions.ContextWindowExceededError,
                    litellm.exceptions.APIError,
                )
            ),
        ):
            with attempt:
                if attempt.retry_state.attempt_number > 1:
                    exception_info = ""
                    if attempt.retry_state.outcome is not None and attempt.retry_state.outcome.exception() is not None:
                        exception = attempt.retry_state.outcome.exception()
                        exception_info = f" due to {exception.__class__.__name__}: {str(exception)}"

                    self.logger.warning(
                        f"Retrying LM query: attempt {attempt.retry_state.attempt_number} "
                        f"(slept for {attempt.retry_state.idle_for:.2f}s)"
                        f"{exception_info}"
                    )
                messages = self._history_to_messages(history)
                result = self._query(messages)
        return result

    def _history_to_messages(
        self,
        history: History,
    ) -> list[dict[str, str]]:
        def get_role(history_item: HistoryItem) -> str:
            if history_item["role"] == "system":
                return "user" if self.args.convert_system_to_user else "system"
            return history_item["role"]

        messages = []
        for history_item in history:
            role = get_role(history_item)
            if role == "tool":
                messages.append(
                    {
                        "role": role,
                        "content": history_item["content"],
                        # Only one tool call per observations
                        "tool_call_id": history_item["tool_call_ids"][0],  # type: ignore
                    }
                )
            elif "tool_calls" in history_item:
                messages.append(
                    {"role": role, "content": history_item["content"], "tool_calls": history_item["tool_calls"]}
                )
            else:
                messages.append({"role": role, "content": history_item["content"]})
        return messages


def get_model(args: ModelConfig, tools: ToolConfig) -> AbstractModel:
    """Returns correct model object given arguments and commands"""
    # Convert GenericAPIModelConfig to specific model config if needed
    if isinstance(args, GenericAPIModelConfig) and not isinstance(
        args, HumanModelConfig | HumanThoughtModelConfig | ReplayModelConfig | InstantEmptySubmitModelConfig
    ):
        if args.name == "human":
            args = HumanModelConfig(**args.model_dump())
        elif args.name == "human_thought":
            args = HumanThoughtModelConfig(**args.model_dump())
        elif args.name == "replay":
            args = ReplayModelConfig(**args.model_dump())
        elif args.name == "instant_empty_submit":
            args = InstantEmptySubmitModelConfig(**args.model_dump())

    if args.name == "human":
        assert isinstance(args, HumanModelConfig), f"Expected {HumanModelConfig}, got {args}"
        return HumanModel(args, tools)
    if args.name == "human_thought":
        assert isinstance(args, HumanThoughtModelConfig), f"Expected {HumanThoughtModelConfig}, got {args}"
        return HumanThoughtModel(args, tools)
    if args.name == "replay":
        assert isinstance(args, ReplayModelConfig), f"Expected {ReplayModelConfig}, got {args}"
        return ReplayModel(args, tools)
    elif args.name == "instant_empty_submit":
        assert isinstance(args, InstantEmptySubmitModelConfig), f"Expected {InstantEmptySubmitModelConfig}, got {args}"
        return InstantEmptySubmitTestModel(args, tools)
    assert isinstance(args, GenericAPIModelConfig), f"Expected {GenericAPIModelConfig}, got {args}"
    return LiteLLMModel(args, tools)<|MERGE_RESOLUTION|>--- conflicted
+++ resolved
@@ -44,29 +44,12 @@
 class RetryConfig(PydanticBaseModel):
     """This configuration object specifies how many times to retry a failed LM API call."""
 
-<<<<<<< HEAD
-    # Name of the model to use
-    model_name: str
-    # Cost limit for every instance (task)
-    per_instance_cost_limit: float = 0.0
-    # Total cost limit
-    total_cost_limit: float = 0.0
-    # Sampling temperature
-    temperature: float = 0.0
-    # Sampling top-p
-    top_p: float = 1.0
-    # Path to replay file when using the replay model
-    replay_path: str | None = None
-    # Host URL when using Ollama model
-    host_url: str = "localhost:11434"
-=======
     retries: int = 5
     """Number of retries"""
     min_wait: float = 1
     """Minimum wait time between retries (random exponential wait)"""
     max_wait: float = 15
     """Maximum wait time between retries (random exponential wait)"""
->>>>>>> de91f53f
 
 
 class GenericAPIModelConfig(PydanticBaseModel):
@@ -152,132 +135,8 @@
     model_config = ConfigDict(extra="forbid")
 
 
-<<<<<<< HEAD
-    def history_to_messages(
-        self,
-        history: list[dict[str, str]],
-        is_demonstration: bool = False,
-    ) -> str | list[dict[str, str]]:
-        """
-        Create `messages` by filtering out all keys except for role/content per `history` turn
-        """
-        # Remove system messages if it is a demonstration
-        if is_demonstration:
-            history = [entry for entry in history if entry["role"] != "system"]
-            return "\n".join([entry["content"] for entry in history])
-        # Return history components with just role, content fields
-        return [{k: v for k, v in entry.items() if k in ["role", "content"]} for entry in history]
-
-    @retry(
-        wait=wait_random_exponential(min=1, max=15),
-        reraise=True,
-        stop=stop_after_attempt(_MAX_RETRIES),
-        retry=retry_if_not_exception_type((CostLimitExceededError, RuntimeError)),
-    )
-    def query(self, history: list[dict[str, str]]) -> str:
-        """
-        Query the OpenAI API with the given `history` and return the response.
-        """
-        try:
-            # Perform OpenAI API call
-            response = self.client.chat.completions.create(
-                messages=self.history_to_messages(history),
-                model=self.api_model,
-                temperature=self.args.temperature,
-                top_p=self.args.top_p,
-            )
-        except BadRequestError as e:
-            logger.exception("BadRequestError")
-            if "context window" in str(e) or getattr(e, "error", {}).get("code") == "context_length_exceeded":
-                msg = f"Context window ({self.model_metadata['max_context']} tokens) exceeded"
-                raise ContextWindowExceededError(msg) from e
-            else:
-                raise e
-        # Calculate + update costs, return response
-        input_tokens = response.usage.prompt_tokens
-        output_tokens = response.usage.completion_tokens
-        self.update_stats(input_tokens, output_tokens)
-        return response.choices[0].message.content
-
-
-class DeepSeekModel(OpenAIModel):
-    MODELS = {
-        "deepseek-coder": {
-            "max_context": 32_000,
-            "cost_per_input_token": 1.4e-07,
-            "cost_per_output_token": 2.8e-07,
-        },
-    }
-    SHORTCUTS = {}
-
-    def _setup_client(self) -> None:
-        api_base_url: str = keys_config["DEEPSEEK_API_BASE_URL"]
-        self.client = OpenAI(api_key=keys_config["DEEPSEEK_API_KEY"], base_url=api_base_url)
-
-
-class GroqModel(OpenAIModel):
-    MODELS = {
-        "llama3-8b-8192": {
-            "max_context": 8192,
-            "cost_per_input_token": 5e-08,
-            "cost_per_output_token": 8e-08,
-        },
-        "llama3-70b-8192": {
-            "max_context": 8192,
-            "cost_per_input_token": 5.9e-07,
-            "cost_per_output_token": 7.9e-07,
-        },
-        "llama-guard-3-8b": {
-            "max_context": 8192,
-            "cost_per_input_token": 0,
-            "cost_per_output_token": 0,
-        },
-        "llama-3.1-8b-instant": {
-            "max_context": 131_072,
-            "cost_per_input_token": 0,
-            "cost_per_output_token": 0,
-        },
-        "llama-3.1-70b-versatile": {
-            "max_context": 131_072,
-            "cost_per_input_token": 0,
-            "cost_per_output_token": 0,
-        },
-        "gemma2-9b-it": {
-            "max_context": 8192,
-            "cost_per_input_token": 2e-07,
-            "cost_per_output_token": 2e-07,
-        },
-        "gemma-7b-it": {
-            "max_context": 8192,
-            "cost_per_input_token": 5e-08,
-            "cost_per_output_token": 5e-08,
-        },
-        "mixtral-8x7b-32768": {
-            "max_context": 32_768,
-            "cost_per_input_token": 2.4e-07,
-            "cost_per_output_token": 2.8e-07,
-        },
-    }
-
-    SHORTCUTS = {
-        "groq/llama8": "llama3-8b-8192",
-        "groq/llama70": "llama3-70b-8192",
-        "groq/llamaguard8": "llama-guard-3-8b",
-        "groq/llamainstant8": "llama-3.1-8b-instant",
-        "groq/llamaversatile70": "llama-3.1-70b-versatile",
-        "groq/gemma9it": "gemma2-9b-it",
-        "groq/gemma7it": "gemma-7b-it",
-        "groq/mixtral8x7": "mixtral-8x7b-32768",
-    }
-
-    def _setup_client(self) -> None:
-        self.client = Groq(
-            api_key=keys_config["GROQ_API_KEY"],
-        )
-=======
 class HumanModelConfig(GenericAPIModelConfig):
     name: Literal["human"] = Field(default="human", description="Model name.")
->>>>>>> de91f53f
 
     model_config = ConfigDict(extra="forbid")
 
